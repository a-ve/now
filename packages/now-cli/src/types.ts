--- conflicted
+++ resolved
@@ -232,12 +232,9 @@
   accountId: string;
   updatedAt: number;
   createdAt: number;
-<<<<<<< HEAD
   alias?: ProjectAliasTarget[];
-=======
   devCommand?: string | null;
   framework?: string | null;
->>>>>>> 888ff833
 }
 
 export interface Org {
